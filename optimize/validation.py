import numpy as np
from .kinematics import forward_kinematics_with_params
from .data_utils import save_error_comparison

def validate_optimization(joint_angles, measured_positions, initial_params, optimized_params):
    """验证优化效果"""
    # 计算每个点的位置误差
    initial_errors = []
    optimized_errors = []
    residuals = []  # 新增：残差列表
    
    for i in range(len(joint_angles)):
        # 使用初始参数计算位置
        initial_pos = forward_kinematics_with_params(joint_angles[i], initial_params)
        initial_err = np.linalg.norm(initial_pos - measured_positions[i])
        initial_errors.append(initial_err)
        
        # 使用优化后参数计算位置
        optimized_pos = forward_kinematics_with_params(joint_angles[i], optimized_params)
        optimized_err = np.linalg.norm(optimized_pos - measured_positions[i])
        optimized_errors.append(optimized_err)
        
        # 新增：计算残差（优化后位置与测量位置的差值）
        residual = optimized_pos - measured_positions[i]
        residuals.append(residual)
    
    # 统计结果
    print("\n验证优化效果:")
    print(f"初始参数 - 平均误差: {np.mean(initial_errors):.4f} mm, 最大误差: {np.max(initial_errors):.4f} mm")
    print(f"优化后参数 - 平均误差: {np.mean(optimized_errors):.4f} mm, 最大误差: {np.max(optimized_errors):.4f} mm")
    print(f"误差改进: {(1 - np.mean(optimized_errors)/np.mean(initial_errors))*100:.2f}%")
<<<<<<< HEAD
      
=======
    
    # 新增：输出残差统计信息
    residuals_array = np.array(residuals)
    print("\n残差统计(x,y,z分量):")
    print(f"平均残差: {np.mean(residuals_array, axis=0)} mm")
    print(f"最大残差: {np.max(np.abs(residuals_array), axis=0)} mm")
    print(f"残差标准差: {np.std(residuals_array, axis=0)} mm")
    
>>>>>>> 058d872d
    # 保存误差数据
    save_error_comparison('result/error_comparison.txt', initial_errors, optimized_errors)
    
    return initial_errors, optimized_errors, residuals  # 修改：返回残差数据<|MERGE_RESOLUTION|>--- conflicted
+++ resolved
@@ -29,9 +29,6 @@
     print(f"初始参数 - 平均误差: {np.mean(initial_errors):.4f} mm, 最大误差: {np.max(initial_errors):.4f} mm")
     print(f"优化后参数 - 平均误差: {np.mean(optimized_errors):.4f} mm, 最大误差: {np.max(optimized_errors):.4f} mm")
     print(f"误差改进: {(1 - np.mean(optimized_errors)/np.mean(initial_errors))*100:.2f}%")
-<<<<<<< HEAD
-      
-=======
     
     # 新增：输出残差统计信息
     residuals_array = np.array(residuals)
@@ -40,7 +37,6 @@
     print(f"最大残差: {np.max(np.abs(residuals_array), axis=0)} mm")
     print(f"残差标准差: {np.std(residuals_array, axis=0)} mm")
     
->>>>>>> 058d872d
     # 保存误差数据
     save_error_comparison('result/error_comparison.txt', initial_errors, optimized_errors)
     
